package tilepix

import (
	"bytes"
	"compress/gzip"
	"compress/zlib"
	"encoding/base64"
	"encoding/xml"
	"errors"
	"fmt"
	"image/color"
	"io"
	"io/ioutil"
	"os"
	"strconv"
	"strings"

	"github.com/faiface/pixel"
	"github.com/faiface/pixel/pixelgl"
	log "github.com/sirupsen/logrus"
)

const (
	gidHorizontalFlip = 0x80000000
	gidVerticalFlip   = 0x40000000
	gidDiagonalFlip   = 0x20000000
	gidFlip           = gidHorizontalFlip | gidVerticalFlip | gidDiagonalFlip
)

// ObjectType is used to represent the types an object can be.
type ObjectType int

func (o ObjectType) String() string {
	switch o {
	case EllipseObj:
		return "Ellipse"
	case PolygonObj:
		return "Polygon"
	case PolylineObj:
		return "Polyline"
	case RectangleObj:
		return "Rectangle"
	case PointObj:
		return "Point"
	}

	return "Unknown"
}

// These are the currently supported object types.
const (
	EllipseObj ObjectType = iota
	PolygonObj
	PolylineObj
	RectangleObj
	PointObj
)

// Errors which are returned from various places in the package.
var (
	ErrUnknownEncoding       = errors.New("tmx: invalid encoding scheme")
	ErrUnknownCompression    = errors.New("tmx: invalid compression method")
	ErrInvalidDecodedDataLen = errors.New("tmx: invalid decoded data length")
	ErrInvalidGID            = errors.New("tmx: invalid GID")
	ErrInvalidObjectType     = errors.New("tmx: the object type requested does not match this object")
	ErrInvalidPointsField    = errors.New("tmx: invalid points string")
	ErrInfiniteMap           = errors.New("tmx: infinite maps are not currently supported")
)

var (
	// NilTile is a tile with no tile set.  Will be skipped over when drawing.
	NilTile = &DecodedTile{Nil: true}
)

// GID is a global tile ID. Tiles can use GID or ID.
type GID uint32

// ID is a tile ID. Tiles can use GID or ID.
type ID uint32

// DataTile is a tile from a data object.
type DataTile struct {
	GID GID `xml:"gid,attr"`
}

// Read will read, decode and initialise a Tiled Map from a data reader.
func Read(r io.Reader) (*Map, error) {
	log.Debug("Read: reading from io.Reader")

	d := xml.NewDecoder(r)

	m := new(Map)
	if err := d.Decode(m); err != nil {
		log.WithError(err).Error("Read: could not decode to Map")
		return nil, err
	}

	if m.Infinite {
		log.WithError(ErrInfiniteMap).Error("Read: map has attribute 'infinite=true', not supported")
		return nil, ErrInfiniteMap
	}

	if err := m.decodeLayers(); err != nil {
		log.WithError(err).Error("Read: could not decode layers")
		return nil, err
	}

	m.setParents()

	log.WithField("Layer count", len(m.Layers)).Debug("Read: processing layer tilesets")
	for _, l := range m.Layers {
		tileset, isEmpty, usesMultipleTilesets := getTileset(l)
		if usesMultipleTilesets {
			log.Debug("Read: multiple tilesets in use")
			continue
		}
		l.Empty, l.Tileset = isEmpty, tileset
	}

	// Tiled calculates co-ordinates from the top-left, flipping the y co-ordinate means we match the standard
	// bottom-left calculation.
	log.WithField("Object layer count", len(m.ObjectGroups)).Debug("Read: processing object layers")
	for _, og := range m.ObjectGroups {
		og.flipY()
	}

	return m, nil
}

// ReadFile will read, decode and initialise a Tiled Map from a file path.
func ReadFile(filePath string) (*Map, error) {
	log.WithField("Filepath", filePath).Debug("ReadFile: reading file")

	f, err := os.Open(filePath)
	if err != nil {
		log.WithError(err).Error("ReadFile: could not open file")
		return nil, err
	}
	defer f.Close()

	return Read(f)
}

/*
  ___       _
 |   \ __ _| |_ __ _
 | |) / _` |  _/ _` |
 |___/\__,_|\__\__,_|

*/

// Data is a TMX file structure holding data.
type Data struct {
	Encoding    string `xml:"encoding,attr"`
	Compression string `xml:"compression,attr"`
	RawData     []byte `xml:",innerxml"`
	// DataTiles is only used when layer encoding is XML.
	DataTiles []*DataTile `xml:"tile"`

	// parentMap is the map which contains this object
	parentMap *Map
}

func (d *Data) String() string {
	return fmt.Sprintf("Data{Compression: %s, DataTiles count: %d}", d.Compression, len(d.DataTiles))
}

func (d *Data) decodeBase64() (data []byte, err error) {
	rawData := bytes.TrimSpace(d.RawData)
	r := bytes.NewReader(rawData)

	encr := base64.NewDecoder(base64.StdEncoding, r)

	var comr io.Reader
	switch d.Compression {
	case "gzip":
		log.Debug("decodeBase64: compression is gzip")

		comr, err = gzip.NewReader(encr)
		if err != nil {
			return
		}
	case "zlib":
		log.Debug("decodeBase64: compression is zlib")

		comr, err = zlib.NewReader(encr)
		if err != nil {
			return
		}
	case "":
		log.Debug("decodeBase64: no compression")

		comr = encr
	default:
		err = ErrUnknownCompression
		log.WithError(ErrUnknownCompression).WithField("Compression", d.Compression).Error("decodeBase64: unable to handle this compression type")
		return
	}

	return ioutil.ReadAll(comr)
}

func (d *Data) decodeCSV() ([]GID, error) {
	cleaner := func(r rune) rune {
		if (r >= '0' && r <= '9') || r == ',' {
			return r
		}
		return -1
	}

	rawDataClean := strings.Map(cleaner, string(d.RawData))

	str := strings.Split(string(rawDataClean), ",")

	gids := make([]GID, len(str))
	for i, s := range str {
		d, err := strconv.ParseUint(s, 10, 32)
		if err != nil {
			log.WithError(err).WithField("String to convert", s).Error("decodeCSV: could not parse UInt")
			return nil, err
		}
		gids[i] = GID(d)
	}
	return gids, nil
}

func (d *Data) setParent(m *Map) {
	d.parentMap = m
}

/*
  ___
 |_ _|_ __  __ _ __ _ ___
  | || '  \/ _` / _` / -_)
 |___|_|_|_\__,_\__, \___|
                |___/
*/

// Image is a TMX file structure which referencing an image file, with associated properies.
type Image struct {
	Source string `xml:"source,attr"`
	Trans  string `xml:"trans,attr"`
	Width  int    `xml:"width,attr"`
	Height int    `xml:"height,attr"`

	sprite  *pixel.Sprite
	picture pixel.Picture

	// parentMap is the map which contains this object
	parentMap *Map
}

func (i *Image) String() string {
	return fmt.Sprintf("Image{Source: %s, Size: %dx%d}", i.Source, i.Width, i.Height)
}

func (i *Image) initSprite() error {
	if i.sprite != nil {
		return nil
	}

	log.WithFields(log.Fields{"Path": i.Source, "Width": i.Width, "Height": i.Height}).Debug("Image.initSprite: loading sprite")

	// TODO(need to do this either by file or reader)
	sprite, pictureData, err := loadSpriteFromFile(i.Source)
	if err != nil {
		log.WithError(err).Error("Image.initSprite: could not load sprite from file")
		return err
	}

	i.sprite = sprite
	i.picture = pictureData

	return nil
}

func (i *Image) setParent(m *Map) {
	i.parentMap = m
}

/*
  ___                     _
 |_ _|_ __  __ _ __ _ ___| |   __ _ _  _ ___ _ _
  | || '  \/ _` / _` / -_) |__/ _` | || / -_) '_|
 |___|_|_|_\__,_\__, \___|____\__,_|\_, \___|_|
                |___/               |__/
*/

// ImageLayer is a TMX file structure which references an image layer, with associated properties.
type ImageLayer struct {
	Locked  bool    `xml:"locked,attr"`
	Name    string  `xml:"name,attr"`
	OffSetX float64 `xml:"offsetx,attr"`
	OffSetY float64 `xml:"offsety,attr"`
	Opacity float64 `xml:"opacity,attr"`
	Image   *Image  `xml:"image"`

	// parentMap is the map which contains this object
	parentMap *Map
}

// Draw will draw the image layer to the target provided, shifted with the provided matrix.
func (im *ImageLayer) Draw(target pixel.Target, mat pixel.Matrix) error {
	if err := im.Image.initSprite(); err != nil {
		log.WithError(err).Error("ImageLayer.Draw: could not initialise image sprite")
		return err
	}

	// Shift image right-down by half its' dimensions.
	mat = mat.Moved(pixel.V(float64(im.Image.Width/2), float64(im.Image.Height/-2)))

	im.Image.sprite.Draw(target, mat)
	return nil
}

func (im *ImageLayer) String() string {
	return fmt.Sprintf("ImageLayer{Name: '%s', Image: %s}", im.Name, im.Image)
}

func (im *ImageLayer) setParent(m *Map) {
	im.parentMap = m

	if im.Image != nil {
		im.Image.setParent(m)
	}
}

/*
  _
 | |   __ _ _  _ ___ _ _
 | |__/ _` | || / -_) '_|
 |____\__,_|\_, \___|_|
            |__/
*/

// Layer is a TMX file structure which can hold any type of Tiled layer.
type Layer struct {
	Name       string      `xml:"name,attr"`
	Opacity    float32     `xml:"opacity,attr"`
	Visible    bool        `xml:"visible,attr"`
	Properties []*Property `xml:"properties>property"`
	Data       Data        `xml:"data"`
	// DecodedTiles is the attribute you should use instead of `Data`.
	// Tile entry at (x,y) is obtained using l.DecodedTiles[y*map.Width+x].
	DecodedTiles []*DecodedTile
	// Tileset is only set when the layer uses a single tileset and NilLayer is false.
	Tileset *Tileset
	// Empty should be set when all entries of the layer are NilTile.
	Empty bool

	batch *pixel.Batch

	// parentMap is the map which contains this object
	parentMap *Map
}

// Batch returns the batch with the picture data from the tileset associated with this layer.
func (l *Layer) Batch() (*pixel.Batch, error) {
	if l.batch == nil {
		log.Debug("Layer.Batch: batch not initialised, creating")

		if l.Tileset == nil {
			err := errors.New("cannot create sprite from nil tileset")
			log.WithError(err).Error("Layer.Batch: layers' tileset is nil")
			return nil, err
		}

		// TODO(need to do this either by file or reader)
		sprite, pictureData, err := loadSpriteFromFile(l.Tileset.Image.Source)
		if err != nil {
			log.WithError(err).Error("Layer.Batch: could not load sprite from file")
			return nil, err
		}

		l.batch = pixel.NewBatch(&pixel.TrianglesData{}, pictureData)
		l.Tileset.sprite = sprite
	}

	l.batch.Clear()

	return l.batch, nil
}

// Draw will use the Layers' batch to draw all tiles within the Layer to the target.
func (l *Layer) Draw(target pixel.Target) error {
	// Initialise the batch
	if _, err := l.Batch(); err != nil {
		log.WithError(err).Error("Layer.Draw: could not get batch")
		return err
	}

	ts := l.Tileset
	numRows := ts.Tilecount / ts.Columns

	// Loop through each decoded tile
	for tileIndex, tile := range l.DecodedTiles {
		tile.Draw(tileIndex, ts.Columns, numRows, ts, l.batch)
	}

	l.batch.Draw(target)
	return nil
}

func (l *Layer) String() string {
	return fmt.Sprintf("Layer{Name: '%s', Properties: %v, TileCount: %d}", l.Name, l.Properties, len(l.DecodedTiles))
}

func (l *Layer) decode(width, height int) ([]GID, error) {
	log.WithField("Encoding", l.Data.Encoding).Debug("Layer.decode: determining encoding")

	switch l.Data.Encoding {
	case "csv":
		return l.decodeLayerCSV(width, height)
	case "base64":
		return l.decodeLayerBase64(width, height)
	case "":
		// XML "encoding"
		return l.decodeLayerXML(width, height)
	}

	log.WithError(ErrUnknownEncoding).Error("Layer.decode: unrecognised encoding")
	return nil, ErrUnknownEncoding
}

func (l *Layer) decodeLayerXML(width, height int) ([]GID, error) {
	if len(l.Data.DataTiles) != width*height {
		log.WithError(ErrInvalidDecodedDataLen).WithFields(log.Fields{"Length datatiles": len(l.Data.DataTiles), "W*H": width * height}).Error("Layer.decodeLayerXML: data length mismatch")
		return nil, ErrInvalidDecodedDataLen
	}

	gids := make([]GID, len(l.Data.DataTiles))
	for i := 0; i < len(gids); i++ {
		gids[i] = l.Data.DataTiles[i].GID
	}

	return gids, nil
}

func (l *Layer) decodeLayerCSV(width, height int) ([]GID, error) {
	gids, err := l.Data.decodeCSV()
	if err != nil {
		log.WithError(err).Error("Layer.decodeLayerCSV: could not decode CSV")
		return nil, err
	}

	if len(gids) != width*height {
		log.WithError(ErrInvalidDecodedDataLen).WithFields(log.Fields{"Length GIDSs": len(gids), "W*H": width * height}).Error("Layer.decodeLayerCSV: data length mismatch")
		return nil, ErrInvalidDecodedDataLen
	}

	return gids, nil
}

func (l *Layer) decodeLayerBase64(width, height int) ([]GID, error) {
	dataBytes, err := l.Data.decodeBase64()
	if err != nil {
		log.WithError(err).Error("Layer.decodeLayerBase64: could not decode base64")
		return nil, err
	}

	if len(dataBytes) != width*height*4 {
		log.WithError(ErrInvalidDecodedDataLen).WithFields(log.Fields{"Length databytes": len(dataBytes), "W*H": width * height}).Error("Layer.decodeLayerBase64: data length mismatch")
		return nil, ErrInvalidDecodedDataLen
	}

	gids := make([]GID, width*height)

	j := 0
	for y := 0; y < height; y++ {
		for x := 0; x < width; x++ {
			gid := GID(dataBytes[j]) +
				GID(dataBytes[j+1])<<8 +
				GID(dataBytes[j+2])<<16 +
				GID(dataBytes[j+3])<<24
			j += 4

			gids[y*width+x] = gid
		}
	}

	return gids, nil
}

func (l *Layer) setParent(m *Map) {
	l.parentMap = m

	for _, p := range l.Properties {
		p.setParent(m)
	}

	for _, dt := range l.DecodedTiles {
		dt.setParent(m)
	}

	if l.Tileset != nil {
		l.Tileset.setParent(m)
	}
}

/*
  __  __
 |  \/  |__ _ _ __
 | |\/| / _` | '_ \
 |_|  |_\__,_| .__/
             |_|
*/

// Map is a TMX file structure representing the map as a whole.
type Map struct {
	Version     string `xml:"title,attr"`
	Orientation string `xml:"orientation,attr"`
	// Width is the number of tiles - not the width in pixels
	Width int `xml:"width,attr"`
	// Height is the number of tiles - not the height in pixels
	Height       int            `xml:"height,attr"`
	TileWidth    int            `xml:"tilewidth,attr"`
	TileHeight   int            `xml:"tileheight,attr"`
	Properties   []*Property    `xml:"properties>property"`
	Tilesets     []*Tileset     `xml:"tileset"`
	Layers       []*Layer       `xml:"layer"`
	ObjectGroups []*ObjectGroup `xml:"objectgroup"`
	Infinite     bool           `xml:"infinite,attr"`
	ImageLayers  []*ImageLayer  `xml:"imagelayer"`

	canvas *pixelgl.Canvas
}

// DrawAll will draw all tile layers and image layers to the target.
// Tile layers are first draw to their own `pixel.Batch`s for efficiency.
// All layers are drawn to a `pixel.Canvas` before being drawn to the target.
//
// - target - The target to draw layers to.
// - clearColour - The colour to clear the maps' canvas before drawing.
// - mat - The matrix to draw the canvas to the target with.
func (m *Map) DrawAll(target pixel.Target, clearColour color.Color, mat pixel.Matrix) error {
	if m.canvas == nil {
		m.canvas = pixelgl.NewCanvas(m.bounds())
	}
	m.canvas.Clear(clearColour)

	for _, l := range m.Layers {
		if err := l.Draw(m.canvas); err != nil {
			log.WithError(err).Error("Map.DrawAll: could not draw layer")
			return err
		}
	}

	for _, il := range m.ImageLayers {
		// The matrix shift is because images are drawn from the top-left in Tiled.
		if err := il.Draw(m.canvas, pixel.IM.Moved(pixel.V(0, m.pixelHeight()))); err != nil {
			log.WithError(err).Error("Map.DrawAll: could not draw image layer")
			return err
		}
	}

	m.canvas.Draw(target, mat.Moved(m.bounds().Center()))

	return nil
}

<<<<<<< HEAD
// GetImageLayerByName returns a Map's ImageLayer by its name
func (m *Map) GetImageLayerByName(name string) *ImageLayer {
	for _, l := range m.ImageLayers {
		if l.Name == name {
			return l
		}
	}
	return nil
}

// GetLayerByName returns a Map's Layer by its name
func (m *Map) GetLayerByName(name string) *Layer {
	for _, l := range m.Layers {
		if l.Name == name {
			return l
		}
	}
	return nil
}

// GetObjectLayerByName returns a Map's ObjectGroup by its name
func (m *Map) GetObjectLayerByName(name string) *ObjectGroup {
	for _, l := range m.ObjectGroups {
		if l.Name == name {
			return l
		}
	}
	return nil
=======
func (m *Map) String() string {
	return fmt.Sprintf(
		"Map{Version: %s, Tile dimensions: %dx%d, Properties: %v, Tilesets: %v, Layers: %v, Object layers: %v, Image layers: %v}",
		m.Version,
		m.Width,
		m.Height,
		m.Properties,
		m.Tilesets,
		m.Layers,
		m.ObjectGroups,
		m.ImageLayers,
	)
>>>>>>> fe1c5229
}

// bounds will return a pixel rectangle representing the width-height in pixels.
func (m *Map) bounds() pixel.Rect {
	return pixel.R(0, 0, m.pixelWidth(), m.pixelHeight())
}

func (m *Map) pixelWidth() float64 {
	return float64(m.Width * m.TileWidth)
}
func (m *Map) pixelHeight() float64 {
	return float64(m.Height * m.TileHeight)
}

func (m *Map) decodeGID(gid GID) (*DecodedTile, error) {
	if gid == 0 {
		return NilTile, nil
	}

	gidBare := gid &^ gidFlip

	for i := len(m.Tilesets) - 1; i >= 0; i-- {
		if m.Tilesets[i].FirstGID <= gidBare {
			return &DecodedTile{
				ID:             ID(gidBare - m.Tilesets[i].FirstGID),
				Tileset:        m.Tilesets[i],
				HorizontalFlip: gid&gidHorizontalFlip != 0,
				VerticalFlip:   gid&gidVerticalFlip != 0,
				DiagonalFlip:   gid&gidDiagonalFlip != 0,
				Nil:            false,
			}, nil
		}
	}

	log.WithError(ErrInvalidGID).Error("Map.decodeGID: GID is invalid")
	return nil, ErrInvalidGID
}

func (m *Map) decodeLayers() error {
	// Decode tile layers
	for _, l := range m.Layers {
		gids, err := l.decode(m.Width, m.Height)
		if err != nil {
			log.WithError(err).Error("Map.decodeLayers: could not decode layer")
			return err
		}

		l.DecodedTiles = make([]*DecodedTile, len(gids))
		for j := 0; j < len(gids); j++ {
			decTile, err := m.decodeGID(gids[j])
			if err != nil {
				log.WithError(err).Error("Map.decodeLayers: could not GID")
				return err
			}
			l.DecodedTiles[j] = decTile
		}
	}

	// Decode object layers
	for _, og := range m.ObjectGroups {
		if err := og.decode(); err != nil {
			log.WithError(err).Error("Map.decodeLayers: could not decode Object Group")
			return err
		}
	}

	return nil
}

func (m *Map) setParents() {
	for _, p := range m.Properties {
		p.setParent(m)
	}
	for _, t := range m.Tilesets {
		t.setParent(m)
	}
	for _, og := range m.ObjectGroups {
		og.setParent(m)
	}
	for _, im := range m.ImageLayers {
		im.setParent(m)
	}
	for _, l := range m.Layers {
		l.setParent(m)
	}
}

/*
   ___  _     _        _
  / _ \| |__ (_)___ __| |_
 | (_) | '_ \| / -_) _|  _|
  \___/|_.__// \___\__|\__|
           |__/
*/

// Object is a TMX file struture holding a specific Tiled object.
type Object struct {
	Name       string      `xml:"name,attr"`
	Type       string      `xml:"type,attr"`
	X          float64     `xml:"x,attr"`
	Y          float64     `xml:"y,attr"`
	Width      float64     `xml:"width,attr"`
	Height     float64     `xml:"height,attr"`
	GID        int         `xml:"id,attr"`
	Visible    bool        `xml:"visible,attr"`
	Polygon    *Polygon    `xml:"polygon"`
	PolyLine   *PolyLine   `xml:"polyline"`
	Properties []*Property `xml:"properties>property"`
	Ellipse    *struct{}   `xml:"ellipse"`
	Point      *struct{}   `xml:"point"`

	objectType ObjectType

	// parentMap is the map which contains this object
	parentMap *Map
}

// GetRect will return a pixel.Circle representation of this object relative to the map (the co-ordinates will match
// those as drawn in Tiled).  If the object type is not `EllipseObj` this function will return `pixel.C(pixel.ZV, 0)`
// and an error.
//
// Because there is no pixel geometry code for irregular ellipses, this function will average the width and height of
// the ellipse object from the TMX file, and return a regular circle about the centre of the ellipse.
func (o *Object) GetEllipse() (pixel.Circle, error) {
	if o.GetType() != EllipseObj {
		log.WithError(ErrInvalidObjectType).WithField("Object type", o.GetType()).Error("Object.GetEllipse: object type mismatch")
		return pixel.C(pixel.ZV, 0), ErrInvalidObjectType
	}

	// In TMX files, ellipses are defined by the containing rectangle.  The X, Y positions are the bottom-left (after we
	// have flipped them).
	// Because Pixel does not support irregular ellipses, we take the average of width and height.
	radius := (o.Width + o.Height) / 4
	// The centre should be the same as the ellipses drawn in Tiled, this will make outputs more intuitive.
	centre := pixel.V(o.X+(o.Width/2), o.Y+(o.Height/2))

	return pixel.C(centre, radius), nil
}

// GetPoint will return a pixel.Vec representation of this object relative to the map (the co-ordinates will match those
// as drawn in Tiled).  If the object type is not `PointObj` this function will return `pixel.ZV` and an error.
func (o *Object) GetPoint() (pixel.Vec, error) {
	if o.GetType() != PointObj {
		log.WithError(ErrInvalidObjectType).WithField("Object type", o.GetType()).Error("Object.GetPoint: object type mismatch")
		return pixel.ZV, ErrInvalidObjectType
	}

	return pixel.V(o.X, o.Y), nil
}

// GetRect will return a pixel.Rect representation of this object relative to the map (the co-ordinates will match those
// as drawn in Tiled).  If the object type is not `RectangleObj` this function will return `pixel.R(0, 0, 0, 0)` and an
// error.
func (o *Object) GetRect() (pixel.Rect, error) {
	if o.GetType() != RectangleObj {
		log.WithError(ErrInvalidObjectType).WithField("Object type", o.GetType()).Error("Object.GetRect: object type mismatch")
		return pixel.R(0, 0, 0, 0), ErrInvalidObjectType
	}

	return pixel.R(o.X, o.Y, o.X+o.Width, o.Y+o.Height), nil
}

// GetType will return the ObjectType constant type of this object.
func (o *Object) GetType() ObjectType {
	return o.objectType
}

func (o *Object) String() string {
	return fmt.Sprintf("Object{%s, Name: '%s'}", o.objectType, o.Name)
}

func (o *Object) flipY() {
	o.Y = o.parentMap.pixelHeight() - o.Y - o.Height
}

// hydrateType will work out what type this object is.
func (o *Object) hydrateType() {
	if o.Polygon != nil {
		o.objectType = PolygonObj
		return
	}

	if o.PolyLine != nil {
		o.objectType = PolylineObj
		return
	}

	if o.Ellipse != nil {
		o.objectType = EllipseObj
		return
	}

	if o.Point != nil {
		o.objectType = PointObj
		return
	}

	o.objectType = RectangleObj
}

func (o *Object) setParent(m *Map) {
	o.parentMap = m

	if o.Polygon != nil {
		o.Polygon.setParent(m)
	}
	if o.PolyLine != nil {
		o.PolyLine.setParent(m)
	}
	for _, p := range o.Properties {
		p.setParent(m)
	}
}

/*
   ___  _     _        _    ___
  / _ \| |__ (_)___ __| |_ / __|_ _ ___ _  _ _ __
 | (_) | '_ \| / -_) _|  _| (_ | '_/ _ \ || | '_ \
  \___/|_.__// \___\__|\__|\___|_| \___/\_,_| .__/
           |__/                             |_|
*/

// ObjectGroup is a TMX file structure holding a Tiled ObjectGroup.
type ObjectGroup struct {
	Name       string      `xml:"name,attr"`
	Color      string      `xml:"color,attr"`
	Opacity    float32     `xml:"opacity,attr"`
	Visible    bool        `xml:"visible,attr"`
	Properties []*Property `xml:"properties>property"`
	Objects    []*Object   `xml:"object"`

	// parentMap is the map which contains this object
	parentMap *Map
}

func (og *ObjectGroup) String() string {
	return fmt.Sprintf("ObjectGroup{Name: %s, Properties: %v, Objects: %v}", og.Name, og.Properties, og.Objects)
}

func (og *ObjectGroup) decode() error {
	for _, o := range og.Objects {
		o.hydrateType()
	}

	return nil
}

func (og *ObjectGroup) flipY() {
	for _, o := range og.Objects {
		o.flipY()
	}
}

func (og *ObjectGroup) setParent(m *Map) {
	og.parentMap = m

	for _, p := range og.Properties {
		p.setParent(m)
	}
	for _, o := range og.Objects {
		o.setParent(m)
	}
}

/*
  ___     _     _
 | _ \___(_)_ _| |_
 |  _/ _ \ | ' \  _|
 |_| \___/_|_||_\__|
*/

// Point is a TMX file structure holding a Tiled Point object.
type Point struct {
	X int
	Y int

	// parentMap is the map which contains this object
	parentMap *Map
}

func (p *Point) String() string {
	return fmt.Sprintf("Point{%d, %d}", p.X, p.Y)
}

// V converts the Tiled Point to a Pixel Vector.
func (p *Point) V() pixel.Vec {
	return pixel.V(float64(p.X), float64(p.Y))
}

func (p *Point) setParent(m *Map) {
	p.parentMap = m
}

func decodePoints(s string) (points []*Point, err error) {
	pointStrings := strings.Split(s, " ")

	points = make([]*Point, len(pointStrings))
	for i, pointString := range pointStrings {
		coordStrings := strings.Split(pointString, ",")
		if len(coordStrings) != 2 {
			log.WithError(ErrInvalidPointsField).WithField("Co-ordinate strings", coordStrings).Error("decodePoints: mismatch co-ordinates string length")
			return nil, ErrInvalidPointsField
		}

		points[i].X, err = strconv.Atoi(coordStrings[0])
		if err != nil {
			log.WithError(err).WithField("Point string", coordStrings[0]).Error("decodePoints: could not parse X co-ordinate string")
			return nil, err
		}

		points[i].Y, err = strconv.Atoi(coordStrings[1])
		if err != nil {
			log.WithError(err).WithField("Point string", coordStrings[1]).Error("decodePoints: could not parse X co-ordinate string")
			return nil, err
		}
	}
	return
}

/*
  ___     _
 | _ \___| |_  _ __ _ ___ _ _
 |  _/ _ \ | || / _` / _ \ ' \
 |_| \___/_|\_, \__, \___/_||_|
            |__/|___/
*/

// Polygon is a TMX file structure representing a Tiled Polygon.
type Polygon struct {
	Points string `xml:"points,attr"`

	decodedPoints []*Point

	// parentMap is the map which contains this object
	parentMap *Map
}

// Decode will return a slice of points which make up this polygon.
func (p *Polygon) Decode() ([]*Point, error) {
	return decodePoints(p.Points)
}

func (p *Polygon) setParent(m *Map) {
	p.parentMap = m

	for _, dp := range p.decodedPoints {
		dp.setParent(m)
	}
}

func (p *Polygon) String() string {
	return fmt.Sprintf("Polygon{Points: %v}", p.decodedPoints)
}

/*
  ___     _      _ _
 | _ \___| |_  _| (_)_ _  ___
 |  _/ _ \ | || | | | ' \/ -_)
 |_| \___/_|\_, |_|_|_||_\___|
            |__/
*/

// PolyLine is a TMX file structure representing a Tiled Polyline.
type PolyLine struct {
	Points string `xml:"points,attr"`

	decodedPoints []*Point

	// parentMap is the map which contains this object
	parentMap *Map
}

// Decode will return a slice of points which make up this polyline.
func (p *PolyLine) Decode() ([]*Point, error) {
	return decodePoints(p.Points)
}

func (p *PolyLine) String() string {
	return fmt.Sprintf("Polyline{Points: %v}", p.decodedPoints)
}

func (p *PolyLine) setParent(m *Map) {
	p.parentMap = m

	for _, dp := range p.decodedPoints {
		dp.setParent(m)
	}
}

/*
  ___                       _
 | _ \_ _ ___ _ __  ___ _ _| |_ _  _
 |  _/ '_/ _ \ '_ \/ -_) '_|  _| || |
 |_| |_| \___/ .__/\___|_|  \__|\_, |
             |_|                |__/
*/

// Property is a TMX file structure which holds a Tiled property.
type Property struct {
	Name  string `xml:"name,attr"`
	Value string `xml:"value,attr"`

	// parentMap is the map which contains this object
	parentMap *Map
}

func (p *Property) String() string {
	return fmt.Sprintf("Property{%s: %s}", p.Name, p.Value)
}

func (p *Property) setParent(m *Map) {
	p.parentMap = m
}

/*
  _____ _ _
 |_   _(_) |___
   | | | | / -_)
   |_| |_|_\___|
*/

// Tile is a TMX file structure which holds a Tiled tile.
type Tile struct {
	ID    ID     `xml:"id,attr"`
	Image *Image `xml:"image"`

	// parentMap is the map which contains this object
	parentMap *Map
}

func (t *Tile) String() string {
	return fmt.Sprintf("Tile{ID: %d}", t.ID)
}

func (t *Tile) setParent(m *Map) {
	t.parentMap = m

	if t.Image != nil {
		t.Image.setParent(m)
	}
}

// DecodedTile is a convenience struct, which stores the decoded data from a Tile.
type DecodedTile struct {
	ID             ID
	Tileset        *Tileset
	HorizontalFlip bool
	VerticalFlip   bool
	DiagonalFlip   bool
	Nil            bool

	sprite *pixel.Sprite
	pos    pixel.Vec

	// parentMap is the map which contains this object
	parentMap *Map
}

// Draw will draw the tile to the target provided.  This will calculate the sprite from the provided tileset and set the
// DecodedTiles' internal `sprite` property; this is so it is only calculated the first time.
func (t *DecodedTile) Draw(ind, columns, numRows int, ts *Tileset, target pixel.Target) {
	if t.IsNil() {
		return
	}

	if t.sprite == nil {
		// Calculate the framing for the tile within its tileset's source image
		x, y := tileIDToCoord(t.ID, columns, numRows)
		gamePos := indexToGamePos(ind, t.parentMap.Width, t.parentMap.Height)

		iX := float64(x) * float64(ts.TileWidth)
		fX := iX + float64(ts.TileWidth)
		iY := float64(y) * float64(ts.TileHeight)
		fY := iY + float64(ts.TileHeight)

		t.sprite = pixel.NewSprite(ts.sprite.Picture(), pixel.R(iX, iY, fX, fY))
		t.pos = gamePos.ScaledXY(pixel.V(float64(ts.TileWidth), float64(ts.TileHeight))).Add(pixel.V(float64(ts.TileWidth), float64(ts.TileHeight)).Scaled(0.5))
	}
	t.sprite.Draw(target, pixel.IM.Moved(t.pos))
}

func (t *DecodedTile) String() string {
	return fmt.Sprintf("DecodedTile{ID: %d, Is nil: %t}", t.ID, t.Nil)
}

// IsNil returns whether this tile is nil.  If so, it means there is nothing set for the tile, and should be skipped in
// drawing.
func (t *DecodedTile) IsNil() bool {
	return t.Nil
}

func (t *DecodedTile) setParent(m *Map) {
	t.parentMap = m
}

/*
  _____ _ _             _
 |_   _(_) |___ ___ ___| |_
   | | | | / -_|_-</ -_)  _|
   |_| |_|_\___/__/\___|\__|
*/

// Tileset is a TMX file structure which represents a Tiled Tileset
type Tileset struct {
	FirstGID   GID         `xml:"firstgid,attr"`
	Source     string      `xml:"source,attr"`
	Name       string      `xml:"name,attr"`
	TileWidth  int         `xml:"tilewidth,attr"`
	TileHeight int         `xml:"tileheight,attr"`
	Spacing    int         `xml:"spacing,attr"`
	Margin     int         `xml:"margin,attr"`
	Properties []*Property `xml:"properties>property"`
	Image      *Image      `xml:"image"`
	Tiles      []*Tile     `xml:"tile"`
	Tilecount  int         `xml:"tilecount,attr"`
	Columns    int         `xml:"columns,attr"`

	sprite *pixel.Sprite

	// parentMap is the map which contains this object
	parentMap *Map
}

func (ts *Tileset) String() string {
	return fmt.Sprintf(
		"TileSet{Name: %s, Tile size: %dx%d, Tile spacing: %d, Tilecount: %d, Properties: %v}",
		ts.Name,
		ts.TileWidth,
		ts.TileHeight,
		ts.Spacing,
		ts.Tilecount,
		ts.Properties,
	)
}

func (ts *Tileset) setParent(m *Map) {
	ts.parentMap = m

	for _, p := range ts.Properties {
		p.setParent(m)
	}
	for _, t := range ts.Tiles {
		t.setParent(m)
	}

	if ts.Image != nil {
		ts.Image.setParent(m)
	}
}

func getTileset(l *Layer) (tileset *Tileset, isEmpty, usesMultipleTilesets bool) {
	for _, tile := range l.DecodedTiles {
		if !tile.Nil {
			if tileset == nil {
				tileset = tile.Tileset
			} else if tileset != tile.Tileset {
				return tileset, false, true
			}
		}
	}

	if tileset == nil {
		return nil, true, false
	}

	return tileset, false, false
}<|MERGE_RESOLUTION|>--- conflicted
+++ resolved
@@ -558,7 +558,6 @@
 	return nil
 }
 
-<<<<<<< HEAD
 // GetImageLayerByName returns a Map's ImageLayer by its name
 func (m *Map) GetImageLayerByName(name string) *ImageLayer {
 	for _, l := range m.ImageLayers {
@@ -587,7 +586,8 @@
 		}
 	}
 	return nil
-=======
+}
+
 func (m *Map) String() string {
 	return fmt.Sprintf(
 		"Map{Version: %s, Tile dimensions: %dx%d, Properties: %v, Tilesets: %v, Layers: %v, Object layers: %v, Image layers: %v}",
@@ -600,7 +600,6 @@
 		m.ObjectGroups,
 		m.ImageLayers,
 	)
->>>>>>> fe1c5229
 }
 
 // bounds will return a pixel rectangle representing the width-height in pixels.
