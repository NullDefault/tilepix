--- conflicted
+++ resolved
@@ -49,7 +49,6 @@
 	}
 }
 
-<<<<<<< HEAD
 func TestMap_DrawAll(t *testing.T) {
 	pixelgl.Run(func() {
 		m, err := tilepix.ReadFile("testdata/tileobject.tmx")
@@ -63,7 +62,8 @@
 			t.Fatalf("Could not draw map: %v", err)
 		}
 	})
-=======
+}
+  
 func TestBounds(t *testing.T) {
 	m, err := tilepix.ReadFile("testdata/poly.tmx")
 	if err != nil {
@@ -90,5 +90,4 @@
 	if centre.Y != 128 {
 		t.Error("error centre Y invalid")
 	}
->>>>>>> 24991cad
 }